## 0.11.0+3

<<<<<<< HEAD
* Changes `Ad.isLoaded()`from async to sync.
=======
* Fixes an [Android crash](https://github.com/googleads/googleads-mobile-flutter/issues/46) when reusing Native and Banner Ad objects
>>>>>>> 025af72a

## 0.11.0+2

* Set min Android version to `19`.
* Fixes bug that displayed "This AdWidget is already in the Widget tree".
* Update minimum gradle version.
* Add references to the [codelab](https://codelabs.developers.google.com/codelabs/admob-inline-ads-in-flutter#0) in the README.

## 0.11.0+1

* Improve AdRequest documentation and fix README heading.

## 0.11.0
Open beta release of the Google Mobile Ads Flutter plugin.
Please see the [README](https://github.com/googleads/googleads-mobile-flutter/blob/master/README.md) for updated integration steps.

* Package and file names have been renamed from `firebase_admob` to `google_mobile_ads`.

* Removes support for legacy plugin APIs.

* Removes Firebase dependencies.

* Adds support for `RequestConfiguration` targeting APIs.

* Adds support for Ad Manager key values, via the new `Publisher` ad containers.
See `PublisherBannerAd` and similar classes.

* Shows warning if an `Ad` object is reused without being disposed.

* Removes support for V1 embedding.

* Add version to request agent.

## 0.10.0

* Old Plugin API has been moved to `lib/firebase_admob_legacy.dart`. To keep using the old API change
`import 'package:firebase_admob/firebase_admob.dart';` to
`import 'package:firebase_admob/firebase_admob_legacy.dart';`.

* Updated `RewardedAd` to the latest API. Instantiating and displaying a `RewardedAd` is now similar
to`InterstitialAd`. See README for more info. A simple example is shown below.
```dart
final RewardedAd myRewardedAd = RewardedAd(
  adUnitId: RewardedAd.testAdUnitId,
  request: AdRequest(),
  listener: AdListener(
    onAdLoaded: (Ad ad) => (ad as RewardedAd).show(),
  ),
);
myRewardedAd.load();
```

* Replacement of `MobileAdEvent` callbacks with improved `AdListener`.
```dart
BannerAd(
 listener: (MobileAdEvent event) {
   print("BannerAd event $event");
 },
);
```

can be replaced by:

```dart
BannerAd(
  listener: AdListener(
    onAdLoaded: (Ad ad) => print('$BannerAd loaded.'),
    onAdFailedToLoad: (Ad ad) => print('$BannerAd failed to load.'),
  ),
);
```

* `MobileAdTargeting` has been renamed to `AdRequest` to keep consistent with SDK.
* `MobileAd` has been renamed to `Ad`.

* Fix smart banners on iOS.
  - `AdSize.smartBanner` is for Android only.
  - `AdSize.smartBannerPortrait` and `AdSize.smartBannerLandscape` are only for iOS.
  - Use `Adsize.getSmartBanner(Orientation)` to get the correct value depending on platform. The
  orientation can be retrieved using a `BuildContext`:
```dart
Orientation currentOrientation = MediaQuery.of(context).orientation;
```

* Removal of `show()` for `BannerAd` and `NativeAd` since they can now be displayed within a widget
tree.
* Showing of `InterstitialAd` and `RewardedAd` should now wait for `AdListener.onAdLoaded` callback
before calling `show()` as best practice:

```dart
InterstitialAd(
  adUnitId: InterstitialAd.testAdUnitId,
  targetingInfo: targetingInfo,
  listener: (MobileAdEvent event) {
    print("InterstitialAd event $event");
  },
)
  ..load()
  ..show();
```

can be replaced by:

```dart
final InterstatialAd interstitial = InterstatialAd(
  adUnitId: InterstatialAd.testAdUnitId,
  request: AdRequest(),
  listener: AdListener(
    onAdLoaded: (Ad ad) => (ad as InterstatialAd).show(),
  ),
)..load();
```

* `Ad.load()` no longer returns a boolean that only confirms the method was called successfully.

## 0.9.3+4

* Bump Dart version requirement.

## 0.9.3+3

* Provide a default `MobileAdTargetingInfo` for `RewardedVideoAd.load()`. `RewardedVideoAd.load()`
would inadvertently cause a crash if `MobileAdTargetingInfo` was excluded.

## 0.9.3+2

* Fixed bug related to simultaneous ad loading behavior on iOS.

## 0.9.3+1

* Modified README to reflect supporting Native Ads.

## 0.9.3

* Support Native Ads on iOS.

## 0.9.2+1

* Added note about required Google Service config files.

## 0.9.2

* Add basic Native Ads support for Android.

## 0.9.1+3

* Replace deprecated `getFlutterEngine` call on Android.

## 0.9.1+2

* Make the pedantic dev_dependency explicit.

## 0.9.1+1

* Enable custom parameters for rewarded video server-side verification callbacks.

## 0.9.1

* Support v2 embedding. This will remain compatible with the original embedding and won't require
  app migration.

## 0.9.0+10

* Remove the deprecated `author:` field from pubspec.yaml
* Migrate the plugin to the pubspec platforms manifest.
* Bump the minimum Flutter version to 1.10.0.

## 0.9.0+9

* Updated README instructions for contributing for consistency with other Flutterfire plugins.

## 0.9.0+8

* Remove AndroidX warning.

## 0.9.0+7

* Update Android gradle plugin, gradle, and Admob versions.
* Improvements to the Android implementation, fixing warnings about a possible null pointer exception.
* Fixed an issue where an advertisement could incorrectly remain displayed when transitioning to another screen.

## 0.9.0+6

* Remove duplicate example from documentation.

## 0.9.0+5

* Update documentation to reflect new repository location.

## 0.9.0+4

* Add the ability to horizontally adjust the ads banner location by specifying a pixel offset from the centre.

## 0.9.0+3

* Update google-services Android gradle plugin to 4.3.0 in documentation and examples.

## 0.9.0+2

* On Android, no longer crashes when registering the plugin if no activity is available.

## 0.9.0+1

* Add missing template type parameter to `invokeMethod` calls.
* Bump minimum Flutter version to 1.5.0.

## 0.9.0

* Update Android dependencies to latest.

## 0.8.0+4

* Update documentation to add AdMob App ID in Info.plist
* Add iOS AdMob App ID in Info.plist in example project

## 0.8.0+3

* Log messages about automatic configuration of the default app are now less confusing.

## 0.8.0+2

* Remove categories.

## 0.8.0+1

* Log a more detailed warning at build time about the previous AndroidX
  migration.

## 0.8.0

* **Breaking change**. Migrate from the deprecated original Android Support
  Library to AndroidX. This shouldn't result in any functional changes, but it
  requires any Android apps using this plugin to [also
  migrate](https://developer.android.com/jetpack/androidx/migrate) if they're
  using the original support library.

## 0.7.0

* Mark Dart code as deprecated where the newer version AdMob deprecates features (Birthday, Gender, and Family targeting).
* Update gradle dependencies.
* Add documentation for new AndroidManifest requirements.

## 0.6.1+1

* Bump Android dependencies to latest.
* __THIS WAS AN UNINTENTIONAL BREAKING CHANGE__. Users should consume 0.6.1 instead if they need the old API, or 0.7.0 for the bumped version.
* Guide how to fix crash with admob version 17.0.0 in README

## 0.6.1

* listener on MobileAd shouldn't be final.
* Ad listeners can to be set in or out of Ad initialization.

## 0.6.0

* Add nonPersonalizedAds option to MobileAdTargetingInfo

## 0.5.7

* Bumped mockito dependency to pick up Dart 2 support.

## 0.5.6

* Bump Android and Firebase dependency versions.

## 0.5.5

* Updated Gradle tooling to match Android Studio 3.1.2.

## 0.5.4+1

* Graduate to beta.

## 0.5.4

* Fixed a bug that was causing rewarded video failure event to be called on the wrong listener.

## 0.5.3

* Updated Google Play Services dependencies to version 15.0.0.
* Added handling of rewarded video completion event.

## 0.5.2

* Simplified podspec for Cocoapods 1.5.0, avoiding link issues in app archives.

## 0.5.1

* Fixed Dart 2 type errors.

## 0.5.0

* **Breaking change**. The BannerAd constructor now requires an AdSize
  parameter. BannerAds can be created with AdSize.smartBanner, or one of
  the other predefined AdSize values. Previously BannerAds were always
  defined with the smartBanner size.

## 0.4.0

* **Breaking change**. Set SDK constraints to match the Flutter beta release.

## 0.3.2

* Fixed Dart 2 type errors.

## 0.3.1

* Enabled use in Swift projects.

## 0.3.0

* Added support for rewarded video ads.
* **Breaking change**. The properties and parameters named "unitId" in BannerAd
  and InterstitialAd have been renamed to "adUnitId" to better match AdMob's
  documentation and UI.

## 0.2.3

* Simplified and upgraded Android project template to Android SDK 27.
* Updated package description.

## 0.2.2

* Added platform-specific App IDs and ad unit IDs to example.
* Separated load and show functionality for interstitials in example.

## 0.2.1

* Use safe area layout to place ad in iOS 11

## 0.2.0

* **Breaking change**. MobileAd TargetingInfo requestAgent is now hardcoded to 'flutter-alpha'.

## 0.1.0

* **Breaking change**. Upgraded to Gradle 4.1 and Android Studio Gradle plugin
  3.0.1. Older Flutter projects need to upgrade their Gradle setup as well in
  order to use this version of the plugin. Instructions can be found
  [here](https://github.com/flutter/flutter/wiki/Updating-Flutter-projects-to-Gradle-4.1-and-Android-Studio-Gradle-plugin-3.0.1).
* Relaxed GMS dependency to [11.4.0,12.0[

## 0.0.3

* Add FLT prefix to iOS types
* Change GMS dependency to 11.4.+

## 0.0.2

* Change GMS dependency to 11.+

## 0.0.1

* Initial Release: not ready for production use<|MERGE_RESOLUTION|>--- conflicted
+++ resolved
@@ -1,10 +1,7 @@
 ## 0.11.0+3
 
-<<<<<<< HEAD
 * Changes `Ad.isLoaded()`from async to sync.
-=======
 * Fixes an [Android crash](https://github.com/googleads/googleads-mobile-flutter/issues/46) when reusing Native and Banner Ad objects
->>>>>>> 025af72a
 
 ## 0.11.0+2
 
